#!/usr/bin/env python3
"""
Plato CLI - Command line interface for Plato services

This CLI orchestrates the various Plato services:
- Hub Service: Repository and project management
- Sandbox Service: Development environment management
- SDK: Core API communication

The CLI handles user interaction, command routing, and error display,
while delegating business logic to the appropriate services.
"""

import asyncio
import os
from typing import Optional

import typer
from rich.console import Console
from rich.panel import Panel
from rich.progress import Progress, SpinnerColumn, TextColumn
from rich.table import Table
<<<<<<< HEAD
# Confirm is unused in this module; remove import to satisfy linter
=======
>>>>>>> 116c658c

from plato.sdk import Plato
from plato.hub import Hub
from plato.sandbox import Sandbox
from plato.sandbox_sdk import PlatoSandboxSDK
from dotenv import load_dotenv
import platform
import shutil
import subprocess

import json
# time is not used; remove to satisfy linter


# Initialize Rich console
console = Console()
app = typer.Typer(
    help="[bold blue]Plato CLI[/bold blue] - Manage Plato environments and simulators."
)

# Load environment variables
load_dotenv()
load_dotenv(dotenv_path=os.path.join(os.path.expanduser("~"), ".env"))
load_dotenv(dotenv_path=os.path.join(os.path.dirname(__file__), ".env"))


def handle_async(coro):
    """Helper to run async functions with proper error handling."""
    try:
        return asyncio.run(coro)
    except KeyboardInterrupt:
        console.print("\n[red]🛑 Operation cancelled by user.[/red]")
        raise typer.Exit(1)
    except Exception as e:
        console.print(f"[red]❌ Error: {e}[/red]")
        if "401" in str(e) or "Unauthorized" in str(e):
            console.print(
                "💡 [yellow]Hint: Make sure PLATO_API_KEY is set in your environment[/yellow]"
            )
        raise typer.Exit(1)


# =============================================================================
# ENVIRONMENT COMMANDS
# =============================================================================


@app.command()
def make(
    env_name: str = typer.Argument(
        ..., help="Environment name (e.g., 'espocrm', 'doordash')"
    ),
    interface_type: str = typer.Option("browser", help="Interface type"),
    width: int = typer.Option(1920, help="Viewport width"),
    height: int = typer.Option(1080, help="Viewport height"),
    keepalive: bool = typer.Option(False, "--keepalive", help="Disable timeout"),
    alias: Optional[str] = typer.Option(None, help="Job group alias"),
    open_page: bool = typer.Option(False, "--open-page", help="Open page on start"),
):
    """Create a new Plato environment."""

    async def _make():
        sdk = Plato()
        try:
            console.print(f"[cyan]Creating environment '{env_name}'...[/cyan]")

            with console.status(
                "[bold green]Initializing environment...", spinner="dots"
            ):
                env = await sdk.make_environment(
                    env_id=env_name,
                    interface_type="browser",
                    viewport_width=width,
                    viewport_height=height,
                    keepalive=keepalive,
                    alias=alias,
                    open_page_on_start=open_page,
                )

            # Display success
            success_panel = Panel.fit(
                f"[green]Environment created successfully![/green]\n"
                f"[cyan]Environment ID:[/cyan] [bold]{env.id}[/bold]\n"
                + (
                    f"[cyan]Alias:[/cyan] [bold]{env.alias}[/bold]\n"
                    if env.alias
                    else ""
                ),
                title="[bold green]✅ Success[/bold green]",
                border_style="green",
            )
            console.print(success_panel)

            # Wait for ready with progress
            with Progress(
                SpinnerColumn(),
                TextColumn("[progress.description]{task.description}"),
                console=console,
            ) as progress:
                task = progress.add_task("[cyan]Waiting for environment...", total=None)
                await env.wait_for_ready(timeout=300.0)
                progress.update(task, description="[green]Environment ready!")

            # Get and display public URL
            try:
                public_url = await env.get_public_url()
                url_panel = Panel.fit(
                    f"[blue]{public_url}[/blue]",
                    title="[bold blue]🌐 Public URL[/bold blue]",
                    border_style="blue",
                )
                console.print(url_panel)
            except Exception as e:
                console.print(f"[yellow]⚠️  Could not get public URL: {e}[/yellow]")

        finally:
            await sdk.close()

    handle_async(_make())


# =============================================================================
# HUB COMMANDS - Repository and Project Management
# =============================================================================

hub_app = typer.Typer(
    help="[bold purple]Hub Commands[/bold purple] - Manage simulator repositories."
)
app.add_typer(hub_app, name="hub")


@hub_app.command()
def init(
    sim_name: str = typer.Argument(..., help="New simulator name"),
    description: Optional[str] = typer.Option(None, help="Simulator description"),
    sim_type: str = typer.Option("docker_app", "--sim-type", help="Simulator type"),
    directory: Optional[str] = typer.Option(None, help="Target directory"),
):
    """Initialize a new simulator with repository."""

    async def _init():
        sdk = Plato()
        hub_service = Hub(sdk, console)

        try:
            console.print(f"[cyan]Initializing simulator '{sim_name}'...[/cyan]")

            result = await hub_service.init_simulator(
                sim_name=sim_name,
                description=description,
                sim_type=sim_type,
                directory=directory,
            )

            if result.success:
                success_panel = Panel.fit(
                    f"[green]Simulator '{sim_name}' created successfully![/green]\n"
                    f"[cyan]Directory:[/cyan] [bold]{result.directory}[/bold]\n"
                    f"[cyan]Repository:[/cyan] {result.repo_full_name}\n"
                    f"[cyan]Next step:[/cyan] cd {result.directory} && start developing",
                    title="[bold green]🎉 Initialization Complete[/bold green]",
                    border_style="green",
                )
                console.print(success_panel)
            else:
                console.print(f"[red]❌ {result.error}[/red]")
                raise typer.Exit(1)

        finally:
            await sdk.close()

    handle_async(_init())


@hub_app.command()
def clone(
    sim_name: str = typer.Argument(..., help="Simulator name to clone"),
    directory: Optional[str] = typer.Option(
        None, "--directory", help="Target directory"
    ),
):
    """Clone a simulator repository."""

    async def _clone():
        sdk = Plato()
        hub_service = Hub(sdk, console)

        try:
            console.print(f"[cyan]Looking up simulator '{sim_name}'...[/cyan]")

            result = await hub_service.clone_simulator(sim_name, directory)

            if result.success:
                console.print(
                    f"[green]✅ Successfully cloned {result.repo_full_name}[/green]"
                )
                console.print(f"[cyan]Repository cloned to:[/cyan] {result.directory}")
                console.print(
                    "[cyan]💡 You can now use 'plato hub sandbox' in this directory[/cyan]"
                )
            else:
                console.print(f"[red]❌ {result.error}[/red]")
                if result.error and "Authentication failed" in result.error:
                    console.print("[yellow]🔧 Try running: plato hub login[/yellow]")
                raise typer.Exit(1)

        finally:
            await sdk.close()

    handle_async(_clone())


@hub_app.command()
def link(
    sim_name: str = typer.Argument(..., help="Simulator name to link"),
    directory: Optional[str] = typer.Option(
        None, help="Directory to link (default: current)"
    ),
):
    """Link a local directory to a simulator repository."""

    async def _link():
        sdk = Plato()
        hub_service = Hub(sdk, console)

        try:
            target_dir = directory or os.getcwd()
            console.print(
                f"[cyan]Linking '{target_dir}' to simulator '{sim_name}'...[/cyan]"
            )

            result = await hub_service.link_directory(sim_name, target_dir)

            if result.success:
                console.print(
                    f"[green]✅ Directory linked to {result.repo_full_name}[/green]"
                )
                console.print("[cyan]💡 Run 'plato hub login' to authenticate[/cyan]")
                console.print("[cyan]💡 Use 'plato hub git push/pull' to sync[/cyan]")
            else:
                console.print(f"[red]❌ {result.error}[/red]")
                raise typer.Exit(1)

        finally:
            await sdk.close()

    handle_async(_link())


@hub_app.command()
def login():
    """Authenticate with Plato hub for git operations."""

    async def _login():
        sdk = Plato()
        hub_service = Hub(sdk, console)

        try:
            console.print("[cyan]🔐 Authenticating with Plato hub...[/cyan]")

            result = await hub_service.authenticate()

            if result.success:
                console.print(
                    "[green]✅ Successfully authenticated with Plato hub[/green]"
                )
                console.print(f"[cyan]👤 Username:[/cyan] {result.username}")
                console.print(f"[cyan]🏢 Organization:[/cyan] {result.org_name}")
                console.print(
                    "[cyan]💡 Credentials cached securely for git operations[/cyan]"
                )
            else:
                console.print(f"[red]❌ Authentication failed: {result.error}[/red]")
                raise typer.Exit(1)

        finally:
            await sdk.close()

    handle_async(_login())


@hub_app.command(
    context_settings={"allow_extra_args": True, "ignore_unknown_options": True}
)
def git(ctx: typer.Context):
    """Execute git commands with authenticated Plato hub remote."""

    async def _git():
        sdk = Plato()
        hub_service = Hub(sdk)

        try:
            args = list(ctx.args)
            if not args:
                console.print("[red]❌ Please provide a git command[/red]")
                console.print("[yellow]💡 Example: plato hub git status[/yellow]")
                return

            result = await hub_service.execute_git_command(args)

            if not result.success:
                console.print(f"[red]❌ Git command failed: {result.error}[/red]")
                raise typer.Exit(result.exit_code or 1)

        finally:
            await sdk.close()

    handle_async(_git())


@hub_app.command()
def guide():
    """Complete guide to Plato sandboxing and development workflow."""

    guide_content = """
[bold blue]🚀 Plato Sandbox Development Guide[/bold blue]

[bold cyan]═══ What is Plato Sandboxing? ═══[/bold cyan]

Plato sandboxes let you create [bold]simulations[/bold] of your applications. The goal is to:
1. Get your app running in a cloud environment
2. Start Plato listeners to track mutations (database changes, file changes)
3. Create snapshots that capture your app's behavior
4. [bold green]Voilà! You have a simulation[/bold green] that can replay interactions

[bold cyan]═══ The Simulation Creation Process ═══[/bold cyan]

[bold yellow]Step 1: Get Your App Running[/bold yellow]
   Option A: [dim]ssh plato-sandbox-<vm-id>[/dim] → Connect directly and start manually
   Option B: Use menu [bold]1[/bold] → Start Services (launches docker-compose.yml)

[bold yellow]Step 2: Start Mutation Tracking[/bold yellow]
   Use menu [bold]2[/bold] → Start Listeners (Plato worker monitors your app)

[bold yellow]Step 3: Create Your Simulation[/bold yellow]
   Use menu [bold]4[/bold] → Create VM snapshot
   [bold green]🎉 Your simulation is ready![/bold green]

[bold cyan]═══ Quick Start Workflow ═══[/bold cyan]

[bold yellow]1. Setup[/bold yellow]
   plato hub link <simulator-name>
   plato hub login
   plato hub sandbox

[bold yellow]2. Interactive Menu[/bold yellow]
   ┌────────────────────────────────────────┐
   │ 1 → Start Services     (your app)     │
   │ 2 → Start Listeners    (track changes)│
   │ 3 → Check Services Health             │
   │ 5 → Check Listeners Health            │
   │ 4 → Create Snapshot    (make sim!)    │
   │ 7 → Backup state      8 → Reset state │
   └────────────────────────────────────────┘

[bold cyan]═══ Understanding the Components ═══[/bold cyan]

[bold green]🔧 Your Application Environment[/bold green]
  • Cloud VM with your code at /opt/plato
  • Services can be Docker Compose, standalone apps, or anything else
  • Start via Services menu OR direct SSH access

[bold green]🎧 Plato Listeners (The Magic)[/bold green]
  • Monitors database mutations (INSERT, UPDATE, DELETE)
  • Tracks file system changes
  • [bold]This mutation data becomes your simulation![/bold]

[bold green]📸 Snapshots = Simulations[/bold green]
  • Captures current state + recorded mutations
  • Can be deployed and replayed elsewhere
  • Your app's behavior becomes reusable

[bold cyan]═══ Two Ways to Start Your App ═══[/bold cyan]

[bold yellow]Method 1: Services Menu (Easy)[/bold yellow]
   Choose [bold]1[/bold] → Runs your configured services (Docker Compose, etc.)

[bold yellow]Method 2: Direct SSH (Manual)[/bold yellow]
   [dim]ssh plato-sandbox-<vm-id>[/dim] → Connect directly
   [dim]cd /opt/plato && docker compose up[/dim] → Start manually
   [dim]npm start, python app.py, etc.[/dim] → Start any way you want

[bold cyan]═══ Health Checks ═══[/bold cyan]

Verify everything is working before snapshotting:
• [bold]3[/bold] → Check Services Health (is your app running?)
• [bold]5[/bold] → Check Listeners Health (is Plato tracking mutations?)

Status meanings:
• [bold green]healthy[/bold green] - Ready to create simulation!
• [bold yellow]starting[/bold yellow] - Still booting up
• [bold red]unhealthy/failed[/bold red] - Fix issues before snapshotting

[bold cyan]═══ The End Result ═══[/bold cyan]

After snapshotting, you have:
✅ A [bold]simulation[/bold] that captures your app's behavior
✅ Can be deployed to reproduce interactions
✅ Database changes and file mutations are recorded
✅ Ready for testing, demos, or production use

[bold cyan]═══ Pro Tips ═══[/bold cyan]

• Test your app thoroughly [bold]before[/bold] snapshotting
• Use health checks to ensure listeners are recording
• Snapshots capture the [bold]current moment[/bold] - make it count!
• You can create multiple snapshots of different states

[bold green]🎯 Goal: App Running → Listeners Recording → Snapshot → Simulation Ready![/bold green]
"""

    console.print(guide_content)


# =============================================================================
# PROXYTUNNEL INSTALLER
# =============================================================================


def _is_command_available(cmd: str) -> bool:
    return shutil.which(cmd) is not None


def _install_proxytunnel_noninteractive() -> bool:
    """Attempt to install proxytunnel using the platform's package manager.

    Returns True on success, False otherwise. Avoids interactive prompts.
    """
    try:
        if _is_command_available("proxytunnel"):
            console.print("[green]✅ proxytunnel is already installed[/green]")
            return True

        system = platform.system().lower()

        if system == "darwin":
            # macOS: prefer Homebrew
            if _is_command_available("brew"):
                console.print("[cyan]🔧 Installing proxytunnel via Homebrew...[/cyan]")
                env = os.environ.copy()
                env["NONINTERACTIVE"] = "1"
                # Try list first to skip reinstall
                list_res = subprocess.run(
                    ["brew", "list", "proxytunnel"], capture_output=True, text=True
                )
                if list_res.returncode != 0:
                    res = subprocess.run(
                        ["brew", "install", "proxytunnel"],
                        capture_output=True,
                        text=True,
                        env=env,
                    )
                    if res.returncode != 0:
                        console.print(
                            f"[red]❌ Homebrew install failed:[/red] {res.stderr.strip()}"
                        )
                        return False
            else:
                console.print(
                    "[yellow]⚠️  Homebrew not found. Install Homebrew or install proxytunnel manually.[/yellow]"
                )
                console.print(
                    "[cyan]💡 See: https://brew.sh then run: brew install proxytunnel[/cyan]"
                )
                return False

        elif system == "linux":
            console.print("[cyan]🔧 Installing proxytunnel via system package manager...[/cyan]")
            # Try common package managers, preferring non-interactive with sudo -n
            if _is_command_available("apt-get"):
                cmd = [
                    "sudo",
                    "-n",
                    "bash",
                    "-lc",
                    "apt-get update && apt-get install -y proxytunnel",
                ]
            elif _is_command_available("dnf"):
                cmd = ["sudo", "-n", "dnf", "install", "-y", "proxytunnel"]
            elif _is_command_available("yum"):
                cmd = ["sudo", "-n", "yum", "install", "-y", "proxytunnel"]
            elif _is_command_available("pacman"):
                cmd = ["sudo", "-n", "pacman", "-Sy", "--noconfirm", "proxytunnel"]
            elif _is_command_available("apk"):
                cmd = ["sudo", "-n", "apk", "add", "--no-cache", "proxytunnel"]
            else:
                console.print(
                    "[yellow]⚠️  Unsupported Linux distro: please install 'proxytunnel' via your package manager.[/yellow]"
                )
                return False

            res = subprocess.run(cmd, capture_output=True, text=True)
            if res.returncode != 0:
                # If sudo -n failed, advise user to re-run with privileges
                hint = " (tip: re-run with sudo)" if "sudo" in cmd[0:1] else ""
                console.print(
                    f"[red]❌ Installation failed:{hint}[/red] {res.stderr.strip() or res.stdout.strip()}"
                )
                return False

        else:
            console.print(
                f"[yellow]⚠️  Unsupported platform '{system}'. Install proxytunnel manually.[/yellow]"
            )
            return False

        # Verify installation
        if not _is_command_available("proxytunnel"):
            console.print("[red]❌ proxytunnel not found in PATH after installation[/red]")
            return False

        # Quick sanity check
        check = subprocess.run(["proxytunnel", "-h"], capture_output=True, text=True)
        if check.returncode not in (0, 1):  # -h may exit 1 depending on build
            console.print(
                f"[yellow]⚠️  proxytunnel installed but health check returned {check.returncode}[/yellow]"
            )
        console.print("[green]✅ proxytunnel installed successfully[/green]")
        return True
    except Exception as e:
        console.print(f"[red]❌ Failed to install proxytunnel: {e}[/red]")
        return False



@hub_app.command()
def sandbox(
    config: str = typer.Option(
        "plato-config.yml", "--config", help="VM configuration file"
    ),
    dataset: str = typer.Option("base", "--dataset", help="Dataset to use"),
):
    """Start a development sandbox environment."""

    async def _sandbox():
        sdk = Plato()
        sandbox_sdk = PlatoSandboxSDK()
        try:
<<<<<<< HEAD
            # Initialize sandbox service (async init) with a live progress spinner
            sandbox_service = Sandbox()
            with Progress(
                SpinnerColumn(),
                TextColumn("[progress.description]{task.description}"),
                console=console,
            ) as progress:
                task = progress.add_task(
                    "[cyan]Provisioning sandbox (VM, SSH, tunnel)...", total=None
                )
                await sandbox_service.init(
                    console, dataset, sdk, chisel_port, sandbox_sdk
                )
                progress.update(task, description="[green]Sandbox ready[/green]")
=======
            # Best-effort: ensure proxytunnel is available locally
            try:
                console.print("[dim]🔧 Ensuring proxytunnel is installed...[/dim]")
                _install_proxytunnel_noninteractive()
            except Exception as _e:
                console.print(
                    "[red]❌ Could not install proxytunnel automatically; continuing.[/red]"
                )

            # Initialize sandbox service (async init)
            sandbox_service = Sandbox()
            await sandbox_service.init(console, dataset, sdk)
>>>>>>> 116c658c

            # Run interactive sandbox menu
            try:
                await run_interactive_sandbox_menu(sandbox_service)
            except (KeyboardInterrupt, typer.Abort, EOFError, asyncio.CancelledError):
                # Graceful exit: don't propagate, cleanup in finally
                return

        except Exception as e:
            # Only report real errors; ignore cancellation
            if not isinstance(
                e, (KeyboardInterrupt, typer.Abort, EOFError, asyncio.CancelledError)
            ):
                console.print(f"[red]❌ Sandbox failed: {e}[/red]")
                raise typer.Exit(1)
        finally:
            try:
                import signal as _signal

                _prev_sig = _signal.getsignal(_signal.SIGINT)
                try:
                    _signal.signal(_signal.SIGINT, _signal.SIG_IGN)
                    await asyncio.shield(sandbox_service.close())
                finally:
                    try:
                        _signal.signal(_signal.SIGINT, _prev_sig)
                    except Exception:
                        pass
            except (Exception, KeyboardInterrupt, asyncio.CancelledError):
                pass
            try:
                import signal as _signal

                _prev_sig2 = _signal.getsignal(_signal.SIGINT)
                try:
                    _signal.signal(_signal.SIGINT, _signal.SIG_IGN)
                    await asyncio.shield(sdk.close())
                finally:
                    try:
                        _signal.signal(_signal.SIGINT, _prev_sig2)
                    except Exception:
                        pass
            except (Exception, KeyboardInterrupt, asyncio.CancelledError):
                pass

    handle_async(_sandbox())


async def run_interactive_sandbox_menu(sandbox: Sandbox):
    """Interactive sandbox menu - handles all user interaction."""

    if not sandbox.sandbox_info:
        console.print("[red]❌ Sandbox not properly initialized[/red]")
        return

    console.print(
        Panel.fit(
            "[bold green]Sandbox is ready![/bold green] Choose an action:",
            title="[bold blue]🚀 Interactive Sandbox[/bold blue]",
            border_style="blue",
        )
    )

    while True:
        # Display menu
        menu_table = Table(title="[bold cyan]📋 Sandbox Menu[/bold cyan]")
        menu_table.add_column("Option", style="cyan", no_wrap=True)
        menu_table.add_column("Action", style="white")
<<<<<<< HEAD
        menu_table.add_row("0", "Exit and cleanup")
        menu_table.add_row("1", "Run Services (submit + health loop)")
        menu_table.add_row("2", "Run Worker (submit + health loop)")
        menu_table.add_row("3", "Sim Backup")
        menu_table.add_row("4", "Sim Reset")
        menu_table.add_row("5", "Create VM snapshot")
=======
        menu_table.add_row("0", "Display Sandbox Info")
        menu_table.add_row("1", "Start Services")
        menu_table.add_row("2", "Start Listeners")
        menu_table.add_row("4", "Create VM snapshot")
        menu_table.add_row("7", "Sim Backup")
        menu_table.add_row("8", "Sim Reset")
>>>>>>> 116c658c

        console.print("\n")
        console.print(menu_table)

        try:
            raw = input("Choose an action (0-5 or q to quit): ")
        except KeyboardInterrupt:
            return
        except EOFError:
            return

        raw = (raw or "").strip()
        if not raw:
            continue
        if raw.lower() in {"q", "x", "quit", "exit"}:
            break
        try:
            choice = int(raw)
        except ValueError:
            console.print("[red]❌ Invalid choice. Please enter a number.[/red]")
            continue

        if choice == 0:
            await handle_display_sandbox_info(sandbox)
        elif choice == 1:
            await handle_run_services(sandbox)
        elif choice == 2:
            await handle_run_worker(sandbox)
        elif choice == 3:
            await handle_sim_backup(sandbox)
        elif choice == 4:
            await handle_sim_reset(sandbox)
        elif choice == 5:
            await handle_create_snapshot(sandbox)
        else:
            console.print("[red]❌ Invalid choice. Please enter 0-5.[/red]")


<<<<<<< HEAD
async def handle_run_all(sandbox: Sandbox):
    # Deprecated; kept for compatibility but directs users to new commands
    console.print(
        "[yellow]⚠️ 'Run All' is deprecated. Use 'Run Services' then 'Run Worker'.[/yellow]"
=======
async def handle_create_snapshot(sandbox: Sandbox):
    if not sandbox.sandbox_info:
        console.print("[red]❌ Sandbox not properly initialized[/red]")
        return
    """Handle snapshot creation."""
    console.print("[cyan]📸 Creating VM snapshot...[/cyan]")

    # Get snapshot details from user matching service API
    try:
        service = typer.prompt(
            f"Service name (default: plato-service/app_sims/{sandbox.sandbox_info.service})",
            default=f"plato-service/app_sims/{sandbox.sandbox_info.service}",
        )
        version = typer.prompt(
            "Version (branch)", default=sandbox.sandbox_info.dev_branch
        )
        dataset = typer.prompt(
            "Dataset to snapshot", default=sandbox.sandbox_info.dataset
        )
        snapshot_name = typer.prompt(
            "Snapshot name (optional, press Enter to skip)", default=""
        )
    except (KeyboardInterrupt, typer.Abort, EOFError):
        # Bubble up to caller to exit entire sandbox
        raise

    if not snapshot_name.strip():
        snapshot_name = None

    # Execute snapshot
    await sandbox.snapshot(
        service=f"{service}",
        version=version,
        dataset=dataset,
        snapshot_name=snapshot_name or "",
>>>>>>> 116c658c
    )


async def handle_sim_backup(sandbox: Sandbox):
    if not sandbox.sandbox_info:
        console.print("[red]❌ Sandbox not properly initialized[/red]")
        return

    console.print("[cyan]💾 Creating simulator backup...[/cyan]")

    try:
        await sandbox.client.backup_environment(sandbox.sandbox_info.public_id)
    except Exception as e:
        console.print(f"[red]❌ Error creating backup: {e}[/red]")


async def handle_sim_reset(sandbox: Sandbox):
    if not sandbox.sandbox_info:
        console.print("[red]❌ Sandbox not properly initialized[/red]")
        return

    console.print("[cyan]🔄 Resetting simulator environment...[/cyan]")

    try:
        await sandbox.client.reset_environment(sandbox.sandbox_info.public_id)
    except Exception as e:
        console.print(f"[red]❌ Error resetting simulator: {e}[/red]")


<<<<<<< HEAD
async def handle_run_services(sandbox: Sandbox):
    """Submit start-services and loop on healthy-services with progress."""
=======
async def handle_display_sandbox_info(sandbox: Sandbox):
    """Handle displaying sandbox information."""
    if not sandbox.sandbox_info:
        console.print("[red]❌ Sandbox not properly initialized[/red]")
        return
    
    info = sandbox.sandbox_info
    
    # Create formatted info panel
    info_content = (
        f"[cyan]🌐 VM URL:[/cyan]\n"
        f"  [blue]{info.vm_url}[/blue]\n\n"
        f"[cyan]🔗 SSH Connection:[/cyan]\n"
        f"  [bold green]ssh {info.ssh_host}[/bold green]\n\n"
        f"[cyan]🔧 Service:[/cyan]\n"
        f"  [bold]{info.service}[/bold]\n\n"
        f"[cyan]📊 Dataset:[/cyan]\n"
        f"  [bold]{info.dataset}[/bold]"
    )
    
    info_panel = Panel.fit(
        info_content,
        title="[bold blue]📋 Sandbox Information[/bold blue]",
        border_style="blue",
    )
    console.print(info_panel)

async def handle_start_services(sandbox: Sandbox):
    """Handle starting simulator services."""
>>>>>>> 116c658c
    if not sandbox.sandbox_info:
        console.print("[red]❌ Sandbox not properly initialized[/red]")
        return

    # Helper to parse last JSON line from stdout
    def _parse_last_json(stdout: str) -> dict | None:
        if not stdout:
            return None
        for line in reversed(stdout.strip().split("\n")):
            try:
                obj = json.loads(line)
                if isinstance(obj, dict) and "status" in obj:
                    return obj
            except Exception:
                continue
        return None

    try:
        with Progress(
            SpinnerColumn(),
            TextColumn("[progress.description]{task.description}"),
            console=console,
        ) as progress:
            task = progress.add_task("[cyan]Submitting start-services...", total=None)

            submit = await sandbox.sandbox_sdk.start_services(
                public_id=sandbox.sandbox_info.public_id,
                dataset=sandbox.sandbox_info.dataset,
                dataset_config=sandbox.sandbox_info.dataset_config,
            )

            start_result = await sandbox._monitor_ssh_execution_with_data(
                sandbox.client,
                submit.correlation_id,
                "Start Services",
                timeout=900,
            )
            start_obj = _parse_last_json(start_result.stdout or "")
            if (
                not start_result.success
                or not start_obj
                or start_obj.get("status") == "error"
            ):
                progress.update(task, description="[red]Start-services failed[/red]")
                console.print(
                    f"[red]❌ Error starting services: {(start_result.error or (start_obj or {}).get('message') or 'unknown error')}[/red]"
                )
                return
            progress.update(task, description="[green]Start-services submitted[/green]")

            # Poll health until success or timeout
            service_timeout = 900
            max_retries = 60
            delay_s = 5
            attempts = 0
            start_time = asyncio.get_event_loop().time()
            while attempts < max_retries:
                attempts += 1
                progress.update(
                    task, description=f"[cyan]Health check attempt {attempts}...[/cyan]"
                )
                health_submit = await sandbox.sandbox_sdk.healthy_services(
                    public_id=sandbox.sandbox_info.public_id,
                    dataset=sandbox.sandbox_info.dataset,
                    dataset_config=sandbox.sandbox_info.dataset_config,
                )
                health_result = await sandbox._monitor_ssh_execution_with_data(
                    sandbox.client,
                    health_submit.correlation_id,
                    "Services Health",
                    timeout=60,
                )
                obj = _parse_last_json(health_result.stdout or "")
                status = (obj or {}).get("status", "unknown")
                message = (obj or {}).get("message", "")
                progress.update(
                    task, description=f"[cyan]Health: {status} - {message}[/cyan]"
                )
                if status == "success":
                    progress.update(task, description="[green]Services healthy[/green]")
                    console.print("[green]✅ Services are healthy![/green]")
                    return
                if (asyncio.get_event_loop().time() - start_time) > service_timeout:
                    break
                await asyncio.sleep(delay_s)

            progress.update(
                task,
                description="[yellow]Timed out waiting for healthy services[/yellow]",
            )
            console.print(
                "[yellow]⚠️ Services did not become healthy within timeout[/yellow]"
            )

    except KeyboardInterrupt:
        console.print(
            "[yellow]⏹ Cancelled run-services; services may continue starting in the background[/yellow]"
        )
        return
    except Exception as e:
        console.print(f"[red]❌ Error running services: {e}[/red]")


async def handle_run_worker(sandbox: Sandbox):
    """Submit start-worker and loop on healthy-worker with progress."""
    if not sandbox.sandbox_info:
        console.print("[red]❌ Sandbox not properly initialized[/red]")
        return

    # Helper to parse last JSON line from stdout
    def _parse_last_json(stdout: str) -> dict | None:
        if not stdout:
            return None
        for line in reversed(stdout.strip().split("\n")):
            try:
                obj = json.loads(line)
                if isinstance(obj, dict) and "status" in obj:
                    return obj
            except Exception:
                continue
        return None

    try:
        with Progress(
            SpinnerColumn(),
            TextColumn("[progress.description]{task.description}"),
            console=console,
        ) as progress:
            task = progress.add_task("[cyan]Submitting start-worker...", total=None)

            submit = await sandbox.sandbox_sdk.start_worker(
                public_id=sandbox.sandbox_info.public_id,
                dataset=sandbox.sandbox_info.dataset,
                dataset_config=sandbox.sandbox_info.dataset_config,
            )
            start_result = await sandbox._monitor_ssh_execution_with_data(
                sandbox.client,
                submit.correlation_id,
                "Start Worker",
                timeout=600,
            )
            start_obj = _parse_last_json(start_result.stdout or "")
            if (
                not start_result.success
                or not start_obj
                or start_obj.get("status") == "error"
            ):
                progress.update(task, description="[red]Start-worker failed[/red]")
                console.print(
                    f"[red]❌ Error starting worker: {(start_result.error or (start_obj or {}).get('message') or 'unknown error')}[/red]"
                )
                return
            progress.update(task, description="[green]Start-worker submitted[/green]")

            # Poll worker health until success or timeout
            worker_timeout = 600
            max_retries = 60
            delay_s = 5
            attempts = 0
            start_time = asyncio.get_event_loop().time()
            while attempts < max_retries:
                attempts += 1
                progress.update(
                    task,
                    description=f"[cyan]Worker health attempt {attempts}...[/cyan]",
                )
                submit_h = await sandbox.sandbox_sdk.healthy_worker(
                    public_id=sandbox.sandbox_info.public_id
                )
                result_h = await sandbox._monitor_ssh_execution_with_data(
                    sandbox.client,
                    submit_h.correlation_id,
                    "Worker Health",
                    timeout=60,
                )
                obj = _parse_last_json(result_h.stdout or "")

                # Better error handling for parsing
                if obj:
                    status = obj.get("status", "unknown")
                    message = obj.get("message", "")
                else:
                    # If parsing failed, show raw output for debugging
                    status = "parse_error"
                    message = f"Could not parse: {(result_h.stdout or '')[:100]}"

                # Clean up the message (remove any trailing newlines/unknowns)
                message = message.strip()

                progress.update(task, description=f"[cyan]Worker: {message}[/cyan]")
                if status == "success":
                    progress.update(task, description="[green]Worker healthy[/green]")
                    console.print("[green]✅ Worker is healthy![/green]")
                    return
                if (asyncio.get_event_loop().time() - start_time) > worker_timeout:
                    break
                await asyncio.sleep(delay_s)

            progress.update(
                task,
                description="[yellow]Timed out waiting for healthy worker[/yellow]",
            )
            console.print(
                "[yellow]⚠️ Worker did not become healthy within timeout[/yellow]"
            )

    except KeyboardInterrupt:
        console.print(
            "[yellow]⏹ Cancelled run-worker; worker may continue starting in the background[/yellow]"
        )
        return
    except Exception as e:
        console.print(f"[red]❌ Error running worker: {e}[/red]")


async def handle_healthy_worker(sandbox: Sandbox):
    console.print("[yellow]⚠️ Deprecated. Use 'Run Worker' instead.[/yellow]")


async def handle_healthy_services(sandbox: Sandbox):
    console.print("[yellow]⚠️ Deprecated. Use 'Run Services' instead.[/yellow]")


async def handle_create_snapshot(sandbox: Sandbox):
    if not sandbox.sandbox_info:
        console.print("[red]❌ Sandbox not properly initialized[/red]")
        return

    try:
        with Progress(
            SpinnerColumn(),
            TextColumn("[progress.description]{task.description}"),
            console=console,
        ) as progress:
            task = progress.add_task("[cyan]Submitting snapshot request...", total=None)

            # Submit snapshot request
            submit = await sandbox.sandbox_sdk.snapshot(sandbox.sandbox_info.public_id)

            # Monitor snapshot creation
            progress.update(task, description="[cyan]Creating VM snapshot...[/cyan]")
            result = await sandbox._monitor_ssh_execution_with_data(
                sandbox.client,
                submit.correlation_id,
                "VM Snapshot",
                timeout=1800,  # 30 minutes for snapshot creation
            )

            if result.success:
                progress.update(
                    task, description="[green]Snapshot created successfully![/green]"
                )
                console.print("[green]✅ VM snapshot created successfully![/green]")
                if result.snapshot_s3_uri:
                    console.print(f"[cyan]📦 S3 URI: {result.snapshot_s3_uri}[/cyan]")
                if result.snapshot_dir:
                    console.print(
                        f"[cyan]📁 Snapshot directory: {result.snapshot_dir}[/cyan]"
                    )
            else:
                progress.update(task, description="[red]Snapshot failed[/red]")
                error_msg = result.error or "Unknown error"
                console.print(f"[red]❌ Error creating snapshot: {error_msg}[/red]")
                if result.stderr:
                    console.print(f"[red]📤 Error details: {result.stderr}[/red]")
                console.print(
                    "[yellow]💡 Tip: Snapshots work best after services are running. Try starting services first.[/yellow]"
                )

    except Exception as e:
        console.print(f"[red]❌ Error creating snapshot: {e}[/red]")


def main():
    """Main entry point for the Plato CLI."""
    app()


# Backward compatibility
cli = main

if __name__ == "__main__":
    main()<|MERGE_RESOLUTION|>--- conflicted
+++ resolved
@@ -20,10 +20,7 @@
 from rich.panel import Panel
 from rich.progress import Progress, SpinnerColumn, TextColumn
 from rich.table import Table
-<<<<<<< HEAD
 # Confirm is unused in this module; remove import to satisfy linter
-=======
->>>>>>> 116c658c
 
 from plato.sdk import Plato
 from plato.hub import Hub
@@ -562,7 +559,7 @@
         sdk = Plato()
         sandbox_sdk = PlatoSandboxSDK()
         try:
-<<<<<<< HEAD
+
             # Initialize sandbox service (async init) with a live progress spinner
             sandbox_service = Sandbox()
             with Progress(
@@ -573,24 +570,18 @@
                 task = progress.add_task(
                     "[cyan]Provisioning sandbox (VM, SSH, tunnel)...", total=None
                 )
+                # Best-effort: ensure proxytunnel is available locally
+                try:
+                    console.print("[dim]🔧 Ensuring proxytunnel is installed...[/dim]")
+                    _install_proxytunnel_noninteractive()
+                except Exception as _e:
+                    console.print(
+                        "[red]❌ Could not install proxytunnel automatically; continuing.[/red]"
+                    )
                 await sandbox_service.init(
                     console, dataset, sdk, chisel_port, sandbox_sdk
                 )
                 progress.update(task, description="[green]Sandbox ready[/green]")
-=======
-            # Best-effort: ensure proxytunnel is available locally
-            try:
-                console.print("[dim]🔧 Ensuring proxytunnel is installed...[/dim]")
-                _install_proxytunnel_noninteractive()
-            except Exception as _e:
-                console.print(
-                    "[red]❌ Could not install proxytunnel automatically; continuing.[/red]"
-                )
-
-            # Initialize sandbox service (async init)
-            sandbox_service = Sandbox()
-            await sandbox_service.init(console, dataset, sdk)
->>>>>>> 116c658c
 
             # Run interactive sandbox menu
             try:
@@ -659,21 +650,12 @@
         menu_table = Table(title="[bold cyan]📋 Sandbox Menu[/bold cyan]")
         menu_table.add_column("Option", style="cyan", no_wrap=True)
         menu_table.add_column("Action", style="white")
-<<<<<<< HEAD
         menu_table.add_row("0", "Exit and cleanup")
         menu_table.add_row("1", "Run Services (submit + health loop)")
         menu_table.add_row("2", "Run Worker (submit + health loop)")
         menu_table.add_row("3", "Sim Backup")
         menu_table.add_row("4", "Sim Reset")
         menu_table.add_row("5", "Create VM snapshot")
-=======
-        menu_table.add_row("0", "Display Sandbox Info")
-        menu_table.add_row("1", "Start Services")
-        menu_table.add_row("2", "Start Listeners")
-        menu_table.add_row("4", "Create VM snapshot")
-        menu_table.add_row("7", "Sim Backup")
-        menu_table.add_row("8", "Sim Reset")
->>>>>>> 116c658c
 
         console.print("\n")
         console.print(menu_table)
@@ -712,48 +694,10 @@
             console.print("[red]❌ Invalid choice. Please enter 0-5.[/red]")
 
 
-<<<<<<< HEAD
 async def handle_run_all(sandbox: Sandbox):
     # Deprecated; kept for compatibility but directs users to new commands
     console.print(
         "[yellow]⚠️ 'Run All' is deprecated. Use 'Run Services' then 'Run Worker'.[/yellow]"
-=======
-async def handle_create_snapshot(sandbox: Sandbox):
-    if not sandbox.sandbox_info:
-        console.print("[red]❌ Sandbox not properly initialized[/red]")
-        return
-    """Handle snapshot creation."""
-    console.print("[cyan]📸 Creating VM snapshot...[/cyan]")
-
-    # Get snapshot details from user matching service API
-    try:
-        service = typer.prompt(
-            f"Service name (default: plato-service/app_sims/{sandbox.sandbox_info.service})",
-            default=f"plato-service/app_sims/{sandbox.sandbox_info.service}",
-        )
-        version = typer.prompt(
-            "Version (branch)", default=sandbox.sandbox_info.dev_branch
-        )
-        dataset = typer.prompt(
-            "Dataset to snapshot", default=sandbox.sandbox_info.dataset
-        )
-        snapshot_name = typer.prompt(
-            "Snapshot name (optional, press Enter to skip)", default=""
-        )
-    except (KeyboardInterrupt, typer.Abort, EOFError):
-        # Bubble up to caller to exit entire sandbox
-        raise
-
-    if not snapshot_name.strip():
-        snapshot_name = None
-
-    # Execute snapshot
-    await sandbox.snapshot(
-        service=f"{service}",
-        version=version,
-        dataset=dataset,
-        snapshot_name=snapshot_name or "",
->>>>>>> 116c658c
     )
 
 
@@ -783,40 +727,8 @@
         console.print(f"[red]❌ Error resetting simulator: {e}[/red]")
 
 
-<<<<<<< HEAD
 async def handle_run_services(sandbox: Sandbox):
     """Submit start-services and loop on healthy-services with progress."""
-=======
-async def handle_display_sandbox_info(sandbox: Sandbox):
-    """Handle displaying sandbox information."""
-    if not sandbox.sandbox_info:
-        console.print("[red]❌ Sandbox not properly initialized[/red]")
-        return
-    
-    info = sandbox.sandbox_info
-    
-    # Create formatted info panel
-    info_content = (
-        f"[cyan]🌐 VM URL:[/cyan]\n"
-        f"  [blue]{info.vm_url}[/blue]\n\n"
-        f"[cyan]🔗 SSH Connection:[/cyan]\n"
-        f"  [bold green]ssh {info.ssh_host}[/bold green]\n\n"
-        f"[cyan]🔧 Service:[/cyan]\n"
-        f"  [bold]{info.service}[/bold]\n\n"
-        f"[cyan]📊 Dataset:[/cyan]\n"
-        f"  [bold]{info.dataset}[/bold]"
-    )
-    
-    info_panel = Panel.fit(
-        info_content,
-        title="[bold blue]📋 Sandbox Information[/bold blue]",
-        border_style="blue",
-    )
-    console.print(info_panel)
-
-async def handle_start_services(sandbox: Sandbox):
-    """Handle starting simulator services."""
->>>>>>> 116c658c
     if not sandbox.sandbox_info:
         console.print("[red]❌ Sandbox not properly initialized[/red]")
         return
