--- conflicted
+++ resolved
@@ -346,7 +346,7 @@
             # call /evaluate endpoint
             response = await self._client.evaluate(self._run_session_id, agent_version)
             result = response['result']
-<<<<<<< HEAD
+            
             if result['type'] == 'state_mutation':
                 return StateMutationMatchEvaluationResult(
                     success=result.get('correct', False),
@@ -367,16 +367,6 @@
                     success=False,
                     reason=f"Unknown result type: {result['type']}"
                 )
-=======
-            return EvaluationResult(
-                success=result.get('success', False),
-                reason=result.get('reason', None),
-                diffs=result.get('diffs', None),
-                expected_mutations=result.get('expected_mutations', None),
-                actual_mutations=result.get('actual_mutations', None),
-            )
-
->>>>>>> a8e73ae1
 
     async def log(self, log: dict, type: str = "info") -> None:
         """Log a message to the environment.
