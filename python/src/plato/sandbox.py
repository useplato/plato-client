--- conflicted
+++ resolved
@@ -14,13 +14,7 @@
 import subprocess
 import base64
 import time
-<<<<<<< HEAD
 from plato.models.build_models import (
-=======
-import random
-import json  # noqa: F811
-from plato.models.config import (
->>>>>>> 116c658c
     SimConfig,
     SimConfigDataset,
     SimConfigCompute,
@@ -45,28 +39,16 @@
 
 
 class SandboxInfo(BaseModel):
-<<<<<<< HEAD
     public_id: str
     job_group_id: str
-=======
-    vm_job_uuid: str
-    dev_branch: str
-    vm_url: str
-    ssh_url: str
-    local_port: int
->>>>>>> 116c658c
     service: str
     commit_hash: str
     dataset: str
     dataset_config: SimConfigDataset
-<<<<<<< HEAD
     url: str
     ssh_url: str
     chisel_port: int
     local_port: int
-=======
-    clone_url: str  # For cleanup: deleting the dev branch
->>>>>>> 116c658c
 
 
 class InitVMInfo(BaseModel):
@@ -211,7 +193,6 @@
         self.sandbox_info = None
         self._vm_job_uuid: Optional[str] = None
 
-<<<<<<< HEAD
     async def init(
         self,
         console: Console,
@@ -220,9 +201,6 @@
         chisel_port: int,
         plato_sandbox_sdk: PlatoSandboxSDK,
     ):
-=======
-    async def init(self, console: Console, dataset: str, plato_client: Plato):
->>>>>>> 116c658c
         self.console = console
         self.dataset = dataset
         self.client = plato_client
@@ -344,19 +322,6 @@
                     check=True,
                 )
                 os.chdir(temp_repo)
-<<<<<<< HEAD
-                for item in os.listdir(current_dir):
-                    if item.startswith(".git") or item == ".plato-hub.json":
-                        continue
-                    src = os.path.join(current_dir, item)
-                    dst = os.path.join(".", item)
-                    if os.path.isfile(src):
-                        shutil.copy2(src, dst)
-                    elif os.path.isdir(src):
-                        if os.path.exists(dst):
-                            shutil.rmtree(dst)
-                        shutil.copytree(src, dst)
-=======
                 subprocess.run(
                     ["git", "checkout", "-b", dev_branch],
                     capture_output=True,
@@ -366,7 +331,6 @@
                 copy_files_respecting_gitignore(
                     current_dir, ".", exclude_files=[".plato-hub.json"]
                 )
->>>>>>> 116c658c
                 subprocess.run(["git", "add", "."], capture_output=True)
                 subprocess.run(
                     [
@@ -469,18 +433,10 @@
             self.console.print(ssh_panel)
 
             ## Step 7: Setup sandbox environment ##
-<<<<<<< HEAD
             from rich.progress import (
                 Progress as _Progress2,
                 SpinnerColumn as _SpinnerColumn2,
                 TextColumn as _TextColumn2,
-=======
-            ssh_url = await self._init_vm_sandbox(
-                vm_job_uuid,
-                dev_branch,
-                clone_url,
-                local_public_key,
->>>>>>> 116c658c
             )
 
             with _Progress2(
@@ -524,7 +480,7 @@
             )
             self.console.print(sandbox_panel)
 
-<<<<<<< HEAD
+
             ##  Step 8: Setup local chisel client ##
             from rich.progress import (
                 Progress as _Progress3,
@@ -546,7 +502,13 @@
                     )
                 except Exception:
                     pass
-                local_port = await self._setup_chisel_client(sandbox_info.ssh_url)
+                # choose a random port between 2200 and 2299
+                local_port = random.randint(2200, 2299)
+
+                ## Step 9: Setup SSH config with password ##
+                ssh_host = await self._setup_ssh_config_with_password(
+                    local_port, vm_info.job_group_id  )
+              
                 _progress3.update(
                     _task3, description="[green]Tunnel established[/green]"
                 )
@@ -564,14 +526,7 @@
                 Progress as _Progress4,
                 SpinnerColumn as _SpinnerColumn4,
                 TextColumn as _TextColumn4,
-=======
-            # choose a random port between 2200 and 2299
-            local_port = random.randint(2200, 2299)
-
-            ## Step 9: Setup SSH config with password ##
-            ssh_host = await self._setup_ssh_config_with_password(
-                local_port, vm_info.job_group_id
->>>>>>> 116c658c
+
             )
 
             with _Progress4(
@@ -603,7 +558,6 @@
                 public_id=public_id,
                 job_group_id=vm_info.job_group_id,
                 service=sim_name,
-<<<<<<< HEAD
                 commit_hash=commit_hash,
                 dataset=dataset,
                 dataset_config=dataset_config,
@@ -611,17 +565,6 @@
                 ssh_url=sandbox_info.ssh_url,
                 chisel_port=chisel_port,
                 local_port=local_port,
-=======
-                vm_job_uuid=vm_job_uuid,
-                dev_branch=dev_branch,
-                vm_url=vm_info.url,
-                ssh_url=ssh_url,
-                local_port=local_port,
-                ssh_host=ssh_host,
-                dataset=dataset,
-                dataset_config=dataset_config,
-                clone_url=clone_url,
->>>>>>> 116c658c
             )
 
         except Exception as e:
@@ -652,671 +595,6 @@
             )
         self.sandbox_info.dataset_config = sim_config.datasets[self.dataset]
 
-<<<<<<< HEAD
-=======
-    async def snapshot(
-        self, service: str, version: str, dataset: str, snapshot_name: str
-    ):
-        try:
-            if not self.sandbox_info:
-                raise Exception("Sandbox not initialized")
-
-            with Progress(
-                SpinnerColumn(),
-                TextColumn("[progress.description]{task.description}"),
-                console=self.console,
-                transient=False,
-            ) as progress:
-                overall_task = progress.add_task(
-                    "[bold blue]📸 Creating VM snapshot...", total=100
-                )
-
-                # Build request and submit
-                progress.update(
-                    overall_task,
-                    advance=0,
-                    description="[bold blue]📸 Submitting snapshot request...",
-                )
-
-                snapshot_request = {
-                    "service": service,
-                    "version": version,
-                    "dataset": dataset,
-                    "timeout": 1800,
-                }
-                if snapshot_name:
-                    snapshot_request["snapshot_name"] = snapshot_name
-
-                self.console.print("📋 [cyan]Snapshot details:[/cyan]")
-                self.console.print(f"  • Service: {service}")
-                self.console.print(f"  • Version: {version}")
-                self.console.print(f"  • Dataset: {dataset}")
-                if snapshot_name:
-                    self.console.print(f"  • Name: {snapshot_name}")
-                self.console.print("  • Timeout: 1800 seconds")
-
-                snapshot_response = await self.client.http_session.post(
-                    f"{self.client.base_url}/public-build/vm/{self.sandbox_info.vm_job_uuid}/snapshot",
-                    json=snapshot_request,
-                    headers={"X-API-Key": self.client.api_key},
-                )
-
-                if snapshot_response.status == 200:
-                    response_data = await snapshot_response.json()
-                    progress.update(
-                        overall_task,
-                        advance=10,
-                        description="[bold green] Snapshot request submitted...",
-                    )
-
-                    self.console.print(
-                        f"🔗 [cyan]Snapshot request submitted:[/cyan] {response_data}"
-                    )
-
-                    correlation_id = response_data.get("correlation_id")
-                    if correlation_id:
-                        self.console.print(
-                            f"🔗 Monitoring via SSE: {self.client.base_url}/public-build/events/{correlation_id}"
-                        )
-                        success = await self._monitor_ssh_execution(
-                            self.client,
-                            correlation_id,
-                            "VM snapshot creation",
-                            timeout=1800,
-                        )
-                        if success:
-                            progress.update(
-                                overall_task,
-                                advance=90,
-                                description="[bold green]✅ Snapshot created successfully![/bold green]",
-                            )
-                        else:
-                            progress.update(
-                                overall_task,
-                                completed=100,
-                                description="[bold red]❌ Snapshot creation failed or timed out[/bold red]",
-                            )
-                            raise Exception("Snapshot creation failed or timed out")
-                    else:
-                        progress.update(
-                            overall_task,
-                            completed=100,
-                            description="[bold red]❌ No correlation_id received from snapshot response[/bold red]",
-                        )
-                        raise Exception(
-                            "No correlation_id received from snapshot response"
-                        )
-                else:
-                    error = await snapshot_response.text()
-                    progress.update(
-                        overall_task,
-                        completed=100,
-                        description=f"[bold red]❌ API Error: Failed to create snapshot: {error}[/bold red]",
-                    )
-                    raise Exception(f"API Error: Failed to create snapshot: {error}")
-        except Exception as e:
-            raise Exception(f"Error creating snapshot: {e}")
-
-    async def backup(self):
-        try:
-            if not self.sandbox_info:
-                raise Exception("Sandbox not initialized")
-
-            self.console.print("📦 [cyan] Getting job group id for backup...[/cyan]")
-            job_group_id = None
-            job = await self.client.http_session.get(
-                f"{self.client.base_url}/jobs/{self.sandbox_info.vm_job_uuid}",
-                headers={"X-API-Key": self.client.api_key},
-            )
-            job_json = await job.json()
-            job_group_id = job_json["job_group_id"]
-
-            self.console.print("📦 [cyan]Creating environment backup...[/cyan]")
-
-            backup_response = await self.client.http_session.post(
-                f"{self.client.base_url}/env/{job_group_id}/backup",
-                headers={"X-API-Key": self.client.api_key},
-            )
-            if backup_response.status == 200:
-                backup_response_json = await backup_response.json()
-                self.console.print(
-                    f"✅ [green]Environment backup completed successfully[/green] {backup_response_json}"
-                )
-                return backup_response_json
-            else:
-                error = await backup_response.text()
-                raise Exception(f"Failed to backup environment: {error}")
-        except Exception as e:
-            raise Exception(f"Error creating environment backup: {e}")
-
-    async def reset(self):
-        try:
-            if not self.sandbox_info:
-                raise Exception("Sandbox not initialized")
-
-            self.console.print("📦 [cyan] Getting job group id for reset...[/cyan]")
-            job_group_id = None
-            job = await self.client.http_session.get(
-                f"{self.client.base_url}/jobs/{self.sandbox_info.vm_job_uuid}",
-                headers={"X-API-Key": self.client.api_key},
-            )
-            job_json = await job.json()
-            job_group_id = job_json["job_group_id"]
-
-            self.console.print("📦 [cyan]Creating environment reset...[/cyan]")
-
-            reset_response = await self.client.http_session.post(
-                f"{self.client.base_url}/env/{job_group_id}/reset",
-                headers={"X-API-Key": self.client.api_key},
-                json={"load_browser_state": False},
-            )
-            if reset_response.status == 200:
-                reset_response_json = await reset_response.json()
-                # Handle both dict and object responses - sorry for being an idiot and not handling this properly
-                if isinstance(reset_response_json, dict):
-                    success = reset_response_json.get("success", False)
-                    error = reset_response_json.get("error")
-                else:
-                    success = getattr(reset_response_json, "success", False)
-                    error = getattr(reset_response_json, "error", None)
-
-                if success:
-                    self.console.print(
-                        f"✅ [green]Environment reset completed successfully[/green] {reset_response_json}"
-                    )
-                else:
-                    raise Exception(
-                        f"Failed to reset environment: {error or 'Unknown error'}"
-                    )
-            else:
-                error = await reset_response.text()
-                raise Exception(f"Failed to reset environment: {error}")
-        except Exception as e:
-            raise Exception(f"Error creating environment reset: {e}")
-
-    async def start_services(self, dataset: str, timeout: int) -> None:
-        """Start simulator services using the existing docker-compose in the repository."""
-        try:
-            if not self.sandbox_info:
-                raise Exception("Sandbox not initialized")
-
-            await self._reload_dataset_config()
-
-            with Progress(
-                SpinnerColumn(),
-                TextColumn("[progress.description]{task.description}"),
-                console=self.console,
-                transient=False,
-            ) as progress:
-                overall_task = progress.add_task(
-                    "[bold blue]🚀 Starting services...", total=100
-                )
-                progress.update(
-                    overall_task,
-                    advance=0,
-                    description="[bold blue]🚀 Starting services...",
-                )
-
-                # Call the start-services endpoint with dataset + config
-                services_response = await self.client.http_session.post(
-                    f"{self.client.base_url}/public-build/vm/{self.sandbox_info.vm_job_uuid}/start-services",
-                    json={
-                        "dataset": dataset,
-                        "plato_dataset_config": self.sandbox_info.dataset_config.model_dump(),
-                        "timeout": timeout,
-                    },
-                    headers={"X-API-Key": self.client.api_key},
-                )
-
-                if services_response.status == 200:
-                    response_data = await services_response.json()
-                    progress.update(
-                        overall_task,
-                        advance=10,
-                        description="[bold green] Services submitted...",
-                    )
-                    correlation_id = response_data.get("correlation_id")
-                    if correlation_id:
-                        success = await self._monitor_ssh_execution(
-                            self.client,
-                            correlation_id,
-                            "Services startup",
-                            timeout=timeout,
-                        )
-                        if success:
-                            progress.update(
-                                overall_task,
-                                advance=100,
-                                description="[bold green]✅ Services started successfully![/bold green]",
-                            )
-                        else:
-                            progress.update(
-                                overall_task,
-                                advance=100,
-                                description="[bold red]❌ Services startup failed or timed out[/bold red]",
-                            )
-                            raise Exception("Services startup failed or timed out")
-                    else:
-                        progress.update(
-                            overall_task,
-                            advance=100,
-                            description="[bold red]❌ No correlation_id received from services response[/bold red]",
-                        )
-                        raise Exception(
-                            "No correlation_id received from services response"
-                        )
-                else:
-                    error = await services_response.text()
-                    progress.update(
-                        overall_task,
-                        advance=100,
-                        description=f"[bold red]❌ API Error: Failed to start services: {error}[/bold red]",
-                    )
-                return
-        except Exception as e:
-            raise Exception(f"Unknown error starting services: {e}")
-
-    async def start_listeners(self, dataset: str, timeout: int = 600) -> None:
-        """Start listeners and plato worker with the dataset configuration."""
-        try:
-            if not self.sandbox_info:
-                raise Exception("Sandbox not initialized")
-
-            await self._reload_dataset_config()
-
-            with Progress(
-                SpinnerColumn(),
-                TextColumn("[progress.description]{task.description}"),
-                console=self.console,
-                transient=False,
-            ) as progress:
-                overall_task = progress.add_task(
-                    "[bold blue]🚀 Starting listeners...", total=100
-                )
-                progress.update(
-                    overall_task,
-                    advance=0,
-                    description="[bold blue]🚀 Starting listeners...",
-                )
-
-                # start listeners request
-                listeners_request = {
-                    "plato_worker_version": "prod-latest",
-                    "dataset": dataset,
-                    "plato_dataset_config": self.sandbox_info.dataset_config.model_dump(),
-                }
-                listeners_response = await self.client.http_session.post(
-                    f"{self.client.base_url}/public-build/vm/{self.sandbox_info.vm_job_uuid}/start-listeners",
-                    json=listeners_request,
-                    headers={"X-API-Key": self.client.api_key},
-                )
-
-                # check if listeners started successfully
-                if listeners_response.status == 200:
-                    response_data = await listeners_response.json()
-                    progress.update(
-                        overall_task,
-                        advance=10,
-                        description="[bold green] Listeners submitted...",
-                    )
-                    correlation_id = response_data.get("correlation_id")
-                    if correlation_id:
-                        success = await self._monitor_ssh_execution(
-                            self.client,
-                            correlation_id,
-                            "Listeners startup",
-                            timeout=timeout,
-                        )
-                        if success:
-                            progress.update(
-                                overall_task,
-                                advance=100,
-                                description="[bold green]✅ Listeners started successfully![/bold green]",
-                            )
-                        else:
-                            progress.update(
-                                overall_task,
-                                advance=100,
-                                description="[bold red]❌ Listeners startup failed or timed out[/bold red]",
-                            )
-                            raise Exception("Listeners startup failed or timed out")
-                    else:
-                        progress.update(
-                            overall_task,
-                            advance=100,
-                            description="[bold red]❌ No correlation_id received from listeners response[/bold red]",
-                        )
-                        raise Exception(
-                            "No correlation_id received from listeners response"
-                        )
-                else:
-                    error = await listeners_response.text()
-                    progress.update(
-                        overall_task,
-                        advance=100,
-                        description=f"[bold red]❌ API Error: Failed to start listeners: {error}[/bold red]",
-                    )
-                return
-        except Exception as e:
-            raise Exception(f"Unknown error starting listeners: {e}")
-
-    async def _init_vm(
-        self, sim_name: str, dataset_config: SimConfigDataset
-    ) -> InitVMInfo:
-        """Initialize VM with integrated progress tracking and startup monitoring."""
-
-        with Progress(
-            SpinnerColumn(),
-            TextColumn("[progress.description]{task.description}"),
-            console=self.console,
-            transient=False,
-        ) as progress:
-            overall_task = progress.add_task(
-                "[bold blue]🚀 Starting sandbox VM...", total=100
-            )
-
-            # Step 1: Create VM instance (20% of progress)
-            progress.update(
-                overall_task,
-                advance=20,
-                description="[bold blue]🚀 Creating VM instance...",
-            )
-
-            try:
-                vm_response = await self.client.http_session.post(
-                    f"{self.client.base_url}/public-build/vm/create",
-                    json={
-                        "service": sim_name,
-                        "version": "sandbox",
-                        "plato_dataset_config": dataset_config.model_dump(mode="json"),
-                        "wait_time": 120,
-                        "vm_timeout": 1800,
-                        "alias": f"{sim_name}-sandbox",
-                    },
-                    headers={"X-API-Key": self.client.api_key},
-                )
-
-                if vm_response.status != 200:
-                    error = await vm_response.text()
-                    raise Exception(f"Failed to create VM: {error}")
-
-                vm_info = await vm_response.json()
-                vm_job_uuid = vm_info["uuid"]
-                correlation_id = vm_info["correlation_id"]
-
-            except Exception as e:
-                raise Exception(f"Error creating VM: {e}")
-
-            # Step 2: Wait for VM startup (70% of progress)
-            progress.update(
-                overall_task,
-                advance=10,
-                description="[bold yellow]⏳ Waiting for VM startup...",
-            )
-
-            # Monitor VM startup with progress updates
-            start_time = time.time()
-            timeout = 1800
-            startup_progress = 30  # Start at 30% total progress
-
-            try:
-                async with self.client.http_session.get(
-                    f"{self.client.base_url}/public-build/events/{correlation_id}",
-                    headers={"X-API-Key": self.client.api_key},
-                ) as response:
-                    if response.status != 200:
-                        raise Exception(
-                            f"Failed to connect to event stream: {response.status}"
-                        )
-
-                    async for line in response.content:
-                        if time.time() - start_time > timeout:
-                            raise Exception(
-                                f"VM startup timed out after {timeout} seconds"
-                            )
-
-                        line_str = line.decode("utf-8").strip()
-                        if line_str.startswith("data: "):
-                            try:
-                                encoded_data = line_str[6:]
-                                decoded_data = base64.b64decode(encoded_data).decode(
-                                    "utf-8"
-                                )
-                                event_data = json.loads(decoded_data)
-
-                                if event_data.get("event_type") == "completed":
-                                    # Complete the progress bar
-                                    progress.update(
-                                        overall_task,
-                                        completed=100,
-                                        description="[bold green]✅ VM startup complete!",
-                                    )
-
-                                    break
-                                elif event_data.get("event_type") == "failed":
-                                    error = event_data.get("error", "Unknown error")
-                                    raise Exception(f"VM startup failed: {error}")
-                                else:
-                                    # Update progress incrementally during startup
-                                    message = event_data.get("message", "")
-                                    if message:
-                                        # Gradually increase progress during startup phase
-                                        if startup_progress < 90:
-                                            startup_progress += 2
-                                            progress.update(
-                                                overall_task,
-                                                completed=startup_progress,
-                                                description=f"[bold yellow]⏳ {message}...",
-                                            )
-
-                                        # Only show significant startup events
-                                        if any(
-                                            keyword in message.lower()
-                                            for keyword in [
-                                                "starting",
-                                                "initializing",
-                                                "ready",
-                                                "allocated",
-                                                "configured",
-                                            ]
-                                        ):
-                                            self.console.print(
-                                                f"[dim]  {message}[/dim]"
-                                            )
-
-                            except Exception:
-                                # Skip malformed events
-                                continue
-
-            except Exception as e:
-                raise Exception(f"Error waiting for VM: {e}")
-
-            # No panels printed here; panels are printed by caller after completion
-
-            return InitVMInfo(
-                vm_job_uuid=vm_job_uuid,
-                correlation_id=correlation_id,
-                job_group_id=vm_info["job_group_id"],
-                url=vm_info["url"],
-            )
-
-    async def _init_vm_sandbox(
-        self,
-        vm_job_uuid: str,
-        dev_branch: str,
-        clone_url: str,
-        local_public_key: str,
-    ) -> str:
-        """Initialize sandbox environment with integrated progress tracking."""
-        import base64
-        import time
-        import json
-
-        try:
-            with Progress(
-                SpinnerColumn(),
-                TextColumn("[progress.description]{task.description}"),
-                console=self.console,
-                transient=False,
-            ) as progress:
-                overall_task = progress.add_task(
-                    "[bold blue]🔧 Setting up sandbox environment...", total=100
-                )
-
-                # Step 1: Send setup request (20% of progress)
-                progress.update(
-                    overall_task,
-                    advance=20,
-                    description="[bold blue]🔧 Sending setup request...",
-                )
-
-                setup_data = {
-                    "branch": dev_branch,
-                    "clone_url": clone_url,
-                    "timeout": 300,
-                }
-                if local_public_key:
-                    setup_data["client_ssh_public_key"] = local_public_key
-
-                try:
-                    setup_response = await self.client.http_session.post(
-                        f"{self.client.base_url}/public-build/vm/{vm_job_uuid}/setup-sandbox",
-                        json=setup_data,
-                        headers={"X-API-Key": self.client.api_key},
-                    )
-
-                    if setup_response.status != 200:
-                        error = await setup_response.text()
-                        raise Exception(f"Failed to setup sandbox: {error}")
-
-                    setup_response_data = await setup_response.json()
-                    if not setup_response_data:
-                        raise Exception("Failed to setup sandbox environment")
-
-                    ssh_url = setup_response_data["ssh_url"]
-                    # if running the api locally, replace the localhost:8080 with staging.plato.so
-                    ssh_url = ssh_url.replace(
-                        "http://localhost:8080", "https://staging.plato.so"
-                    )
-                    correlation_id = setup_response_data["correlation_id"]
-
-                except Exception as e:
-                    raise Exception(f"Error setting up sandbox: {e}")
-
-                # Step 2: Monitor setup progress (70% of progress)
-                progress.update(
-                    overall_task,
-                    advance=10,
-                    description="[bold yellow]⏳ Monitoring sandbox setup...",
-                )
-
-                # Monitor sandbox setup with progress updates
-                start_time = time.time()
-                timeout = 600
-                setup_progress = 30  # Start at 30% total progress
-
-                try:
-                    async with self.client.http_session.get(
-                        f"{self.client.base_url}/public-build/events/{correlation_id}",
-                        headers={"X-API-Key": self.client.api_key},
-                    ) as response:
-                        if response.status != 200:
-                            raise Exception(
-                                f"Failed to connect to setup stream: {response.status}"
-                            )
-
-                        async for line in response.content:
-                            if time.time() - start_time > timeout:
-                                raise Exception(
-                                    f"Sandbox setup timed out after {timeout} seconds"
-                                )
-
-                            line_str = line.decode("utf-8").strip()
-                            if line_str.startswith("data: "):
-                                try:
-                                    encoded_data = line_str[6:]
-                                    decoded_data = base64.b64decode(
-                                        encoded_data
-                                    ).decode("utf-8")
-                                    event_data = json.loads(decoded_data)
-
-                                    if event_data.get("event_type") == "completed":
-                                        # Complete the progress bar
-                                        progress.update(
-                                            overall_task,
-                                            completed=100,
-                                            description="[bold green]✅ Sandbox setup complete!",
-                                        )
-                                        # Sub-step completion log in gray
-                                        self.console.print(
-                                            "[dim]  ✅ Sandbox setup complete![/dim]"
-                                        )
-                                        break
-                                    elif event_data.get("event_type") == "failed":
-                                        error = event_data.get("error", "Unknown error")
-                                        message = event_data.get("message", "")
-                                        # Handle null values
-                                        stdout = event_data.get("stdout") or ""
-                                        stderr = event_data.get("stderr") or ""
-
-                                        error_details = f"Sandbox setup failed: {error}"
-                                        if message:
-                                            error_details += f" (Step: {message})"
-                                        if stdout and stdout.strip():
-                                            error_details += (
-                                                f" | Output: {stdout.strip()}"
-                                            )
-                                        if stderr and stderr.strip():
-                                            error_details += (
-                                                f" | Error: {stderr.strip()}"
-                                            )
-
-                                        raise Exception(error_details)
-                                    else:
-                                        # Update progress incrementally during setup
-                                        message = event_data.get("message", "")
-                                        if message:
-                                            # Gradually increase progress during setup phase
-                                            if setup_progress < 90:
-                                                setup_progress += 3
-                                                progress.update(
-                                                    overall_task,
-                                                    completed=setup_progress,
-                                                    description=f"[bold yellow]🔧 {message}...",
-                                                )
-
-                                            # Only show significant setup events
-                                            if any(
-                                                keyword in message.lower()
-                                                for keyword in [
-                                                    "cloning",
-                                                    "installing",
-                                                    "configuring",
-                                                    "starting",
-                                                    "ready",
-                                                    "completed",
-                                                ]
-                                            ):
-                                                self.console.print(
-                                                    f"[dim]  {message}[/dim]"
-                                                )
-
-                                except Exception:
-                                    # Skip malformed events
-                                    continue
-
-                except Exception as e:
-                    raise Exception(f"Error monitoring sandbox setup: {e}")
-
-                # No panels printed here; panels are printed by caller after completion
-
-                return ssh_url
-
-        except Exception as e:
-            # Re-raise with clean error message for higher-level handling
-            raise Exception(str(e))
-
->>>>>>> 116c658c
     async def _monitor_ssh_execution(
         self,
         client: "Plato",
@@ -1504,121 +782,13 @@
                 f"[yellow]⚠️  [yellow]Warning: Failed to setup SSH key: {e}[/yellow]"
             )
 
-<<<<<<< HEAD
-    async def _setup_chisel_client(self, ssh_url: str) -> int:
-        import subprocess
-        import random
-
-        try:
-            chisel_path = shutil.which("chisel")
-            if not chisel_path:
-                self.console.print("📦 Installing chisel client...")
-                try:
-                    subprocess.run(
-                        [
-                            "curl",
-                            "-L",
-                            "https://github.com/jpillora/chisel/releases/download/v1.10.1/chisel_1.10.1_linux_amd64.gz",
-                            "-o",
-                            "/tmp/chisel.gz",
-                        ],
-                        check=True,
-                        capture_output=True,
-                    )
-                    subprocess.run(
-                        ["gunzip", "/tmp/chisel.gz"], check=True, capture_output=True
-                    )
-                    subprocess.run(
-                        ["chmod", "+x", "/tmp/chisel"], check=True, capture_output=True
-                    )
-                    subprocess.run(
-                        ["sudo", "mv", "/tmp/chisel", "/usr/local/bin/chisel"],
-                        check=False,
-                        capture_output=True,
-                    )
-                except subprocess.CalledProcessError:
-                    raise Exception(
-                        "Failed to install chisel. Please install manually."
-                    )
-                except FileNotFoundError:
-                    raise Exception("curl not found. Please install chisel manually.")
-            if "/connect-job/" not in ssh_url:
-                raise Exception(f"Invalid SSH URL format: {ssh_url}")
-
-            # The SSH URL should be used directly as the chisel server URL
-            # Format: https://staging.plato.so/connect-job/{uuid}/{port}
-            chisel_server_url = ssh_url
-            local_ssh_port = random.randint(2200, 2299)
-            chisel_cmd = [
-                "chisel",
-                "client",
-                chisel_server_url,
-                f"{local_ssh_port}:127.0.0.1:22",
-            ]
-            # No panels printed here; panels are printed by caller after completion
-            chisel_process = subprocess.Popen(
-                chisel_cmd, stdout=subprocess.PIPE, stderr=subprocess.PIPE
-            )
-            self._chisel_process = chisel_process
-            time.sleep(3)
-            if chisel_process.poll() is None:
-                # No panels printed here; panels are printed by caller after completion
-                return local_ssh_port
-            else:
-                stdout, stderr = chisel_process.communicate()
-                raise Exception(f"Chisel client failed: {stderr.decode()}")
-        except Exception as e:
-            raise Exception(f"Error setting up chisel: {e}")
-
-    async def _setup_ssh_config_with_password(
-        self, local_port: int, public_id: str
-=======
     async def _setup_ssh_config_with_password(
         self, local_port: int, job_group_id: str
->>>>>>> 116c658c
     ) -> str:
         try:
             ssh_config_dir = os.path.expanduser("~/.ssh")
             os.makedirs(ssh_config_dir, exist_ok=True)
             key_path = os.path.join(ssh_config_dir, "plato_sandbox_key")
-<<<<<<< HEAD
-            ssh_host = f"plato-sandbox-{public_id[:8]}"
-            config_entry = (
-                f"Host {ssh_host}\n"
-                f"\tHostName localhost\n"
-                f"\tPort {local_port}\n"
-                f"\tUser root\n"
-                f"\tIdentityFile {key_path}\n"
-                f"\tIdentitiesOnly yes\n"
-                f"\tStrictHostKeyChecking no\n"
-                f"\tUserKnownHostsFile /dev/null\n"
-                f"\tConnectTimeout 10\n\n"
-            )
-            ssh_config_path = os.path.join(ssh_config_dir, "config")
-            existing_config = ""
-            if os.path.exists(ssh_config_path):
-                with open(ssh_config_path, "r") as f:
-                    existing_config = f.read()
-            if f"Host {ssh_host}" in existing_config:
-                lines = existing_config.split("\n")
-                new_lines = []
-                skip_block = False
-                for line in lines:
-                    if line.strip() == f"Host {ssh_host}":
-                        skip_block = True
-                        continue
-                    elif line.startswith("Host ") and skip_block:
-                        skip_block = False
-                        new_lines.append(line)
-                    elif not skip_block:
-                        new_lines.append(line)
-                existing_config = "\n".join(new_lines)
-            with open(ssh_config_path, "w") as f:
-                if existing_config:
-                    f.write(existing_config.rstrip())
-                    f.write("\n\n")  # Ensure proper spacing between entries
-                f.write(config_entry)
-=======
 
             # Find next available sandbox hostname using utility
             existing_config = read_ssh_config()
@@ -1627,7 +797,6 @@
             # Add SSH host entry using utility
             append_ssh_host_entry(ssh_host, local_port, key_path, job_group_id)
 
->>>>>>> 116c658c
             # No panels printed here; panels are printed by caller after completion
             return ssh_host
         except Exception as e:
